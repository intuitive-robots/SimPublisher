from __future__ import annotations
from dataclasses import dataclass, field, asdict
from typing import Optional, Tuple, List, Dict
from enum import Enum
import numpy as np
import random
import json

# TODO: Using dict not dataclass to store for too many never-used attributes


class VisualType(str, Enum):
    CUBE = "CUBE"
    SPHERE = "SPHERE"
    CAPSULE = "CAPSULE"
    CYLINDER = "CYLINDER"
    PLANE = "PLANE"
    QUAD = "QUAD"
    MESH = "MESH"
    NONE = "NONE"


<<<<<<< HEAD
class AssetType(str, Enum):
    MATERIAL = "MATERIAL"
    TEXTURE = "TEXTURE"
    MESH = "MESH"


=======
>>>>>>> b8b13f34
@dataclass
class SimData:
    pass


@dataclass
class SimAsset(SimData):
    hash: str


@dataclass
class SimMesh(SimAsset):
    # (offset: bytes, count: int)
    indicesLayout: Tuple[int, int]
    normalsLayout: Tuple[int, int]
    verticesLayout: Tuple[int, int]
    uvLayout: Tuple[int, int]


@dataclass
class SimMaterial(SimData):
    # All the color values are within the 0 - 1.0 range
    color: List[float]
    emissionColor: Optional[List[float]] = None
    specular: float = 0.5
    shininess: float = 0.5
    reflectance: float = 0.0
    texture: Optional[SimTexture] = None


@dataclass
class SimTexture(SimAsset):
    width: int = 0
    height: int = 0
    # TODO: add new texture type
    textureType: str = "2D"
    textureSize: Tuple[int, int] = field(default_factory=lambda: (1, 1))


@dataclass
class SimTransform(SimData):
    pos: List[float] = field(default_factory=lambda: [0, 0, 0])
    rot: List[float] = field(default_factory=lambda: [0, 0, 0, 1])
    scale: List[float] = field(default_factory=lambda: [1, 1, 1])

    def __add__(self, other: SimTransform):
        pos = np.array(self.pos) + np.array(other.pos)
        rot = np.array(self.rot) + np.array(other.rot)
        scale = np.array(self.scale) * np.array(other.scale)
        return SimTransform(
            pos=pos.tolist(),
            rot=rot.tolist(),
            scale=scale.tolist(),
        )


@dataclass
class SimVisual(SimData):
<<<<<<< HEAD
=======
    name: str
>>>>>>> b8b13f34
    type: VisualType
    trans: SimTransform
    material: Optional[SimMaterial] = None
    mesh: Optional[SimMesh] = None
    # TODO： easily set up transparency
    # def setup_transparency(self):
    #     if self.material is not None:
    #         self.material = self


@dataclass
class SimObject(SimData):
    name: str
    trans: SimTransform = field(default_factory=SimTransform)
    visuals: List[SimVisual] = field(default_factory=list)
    children: List[SimObject] = field(default_factory=list)


class SimScene(SimData):
    def __init__(self) -> None:
        self.root: SimObject = None
        self.id: str = str(random.randint(int(1e9), int(1e10 - 1)))
        self.raw_data: Dict[str, bytes] = dict()

    def to_string(self) -> str:
        dict_data = {
            "root": asdict(self.root),
            "id": self.id,
        }
        return json.dumps(dict_data)<|MERGE_RESOLUTION|>--- conflicted
+++ resolved
@@ -20,15 +20,6 @@
     NONE = "NONE"
 
 
-<<<<<<< HEAD
-class AssetType(str, Enum):
-    MATERIAL = "MATERIAL"
-    TEXTURE = "TEXTURE"
-    MESH = "MESH"
-
-
-=======
->>>>>>> b8b13f34
 @dataclass
 class SimData:
     pass
@@ -87,10 +78,7 @@
 
 @dataclass
 class SimVisual(SimData):
-<<<<<<< HEAD
-=======
     name: str
->>>>>>> b8b13f34
     type: VisualType
     trans: SimTransform
     material: Optional[SimMaterial] = None

from __future__ import annotations
from dataclasses import dataclass, field, asdict
from typing import Optional, Tuple, List, Dict
from enum import Enum
import numpy as np
import random
import json

# TODO: Using dict not dataclass to store for too many never-used attributes


class VisualType(str, Enum):
    CUBE = "CUBE"
    SPHERE = "SPHERE"
    CAPSULE = "CAPSULE"
    CYLINDER = "CYLINDER"
    PLANE = "PLANE"
    QUAD = "QUAD"
    MESH = "MESH"
    NONE = "NONE"


<<<<<<< HEAD
class AssetType(str, Enum):
    MATERIAL = "MATERIAL"
    TEXTURE = "TEXTURE"
    MESH = "MESH"


=======
>>>>>>> 78703a7c
@dataclass
class SimData:
    pass


@dataclass
class SimAsset(SimData):
    hash: str


@dataclass
class SimMesh(SimAsset):
    # (offset: bytes, count: int)
    indicesLayout: Tuple[int, int]
    normalsLayout: Tuple[int, int]
    verticesLayout: Tuple[int, int]
    uvLayout: Tuple[int, int]


@dataclass
class SimMaterial(SimData):
    # All the color values are within the 0 - 1.0 range
    color: List[float]
    emissionColor: Optional[List[float]] = None
    specular: float = 0.5
    shininess: float = 0.5
    reflectance: float = 0.0
    texture: Optional[SimTexture] = None


@dataclass
class SimTexture(SimAsset):
    width: int = 0
    height: int = 0
    # TODO: add new texture type
    textureType: str = "2D"
    textureSize: Tuple[int, int] = field(default_factory=lambda: (1, 1))


@dataclass
class SimTransform(SimData):
    pos: List[float] = field(default_factory=lambda: [0, 0, 0])
    rot: List[float] = field(default_factory=lambda: [0, 0, 0, 1])
    scale: List[float] = field(default_factory=lambda: [1, 1, 1])

    def __add__(self, other: SimTransform):
        pos = np.array(self.pos) + np.array(other.pos)
        rot = np.array(self.rot) + np.array(other.rot)
        scale = np.array(self.scale) * np.array(other.scale)
        return SimTransform(
            pos=pos.tolist(),
            rot=rot.tolist(),
            scale=scale.tolist(),
        )


@dataclass
class SimVisual(SimData):
<<<<<<< HEAD
=======
    name: str
>>>>>>> 78703a7c
    type: VisualType
    trans: SimTransform
    material: Optional[SimMaterial] = None
    mesh: Optional[SimMesh] = None
    # TODO： easily set up transparency
    # def setup_transparency(self):
    #     if self.material is not None:
    #         self.material = self


@dataclass
class SimObject(SimData):
    name: str
    trans: SimTransform = field(default_factory=SimTransform)
    visuals: List[SimVisual] = field(default_factory=list)
    children: List[SimObject] = field(default_factory=list)


class SimScene(SimData):
    def __init__(self) -> None:
        self.root: SimObject = None
        self.id: str = str(random.randint(int(1e9), int(1e10 - 1)))
        self.raw_data: Dict[str, bytes] = dict()

    def to_string(self) -> str:
        dict_data = {
            "root": asdict(self.root),
            "id": self.id,
        }
        return json.dumps(dict_data)<|MERGE_RESOLUTION|>--- conflicted
+++ resolved
@@ -20,15 +20,6 @@
     NONE = "NONE"
 
 
-<<<<<<< HEAD
-class AssetType(str, Enum):
-    MATERIAL = "MATERIAL"
-    TEXTURE = "TEXTURE"
-    MESH = "MESH"
-
-
-=======
->>>>>>> 78703a7c
 @dataclass
 class SimData:
     pass
@@ -87,10 +78,7 @@
 
 @dataclass
 class SimVisual(SimData):
-<<<<<<< HEAD
-=======
     name: str
->>>>>>> 78703a7c
     type: VisualType
     trans: SimTransform
     material: Optional[SimMaterial] = None
